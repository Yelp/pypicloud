--- conflicted
+++ resolved
@@ -61,7 +61,15 @@
                         locator.score_url('http://localhost/mypkg-1.1.tar.gz'))
 
 
-<<<<<<< HEAD
+class TestNormalizeName(unittest.TestCase):
+
+    """ Tests for normalize_name """
+
+    def test_normalize_namespace_package(self):
+        """ Namespace packages must be normalized according to PEP503 """
+        self.assertEqual(util.normalize_name('repoze.lru'), 'repoze-lru')
+
+
 class TestRetry(unittest.TestCase):
     """Test the retry method."""
 
@@ -132,13 +140,4 @@
         with self.assertRaises(Exception):
             retrying()
 
-        self.assertEqual(2, target.call_count)
-=======
-class TestNormalizeName(unittest.TestCase):
-
-    """ Tests for normalize_name """
-
-    def test_normalize_namespace_package(self):
-        """ Namespace packages must be normalized according to PEP503 """
-        self.assertEqual(util.normalize_name('repoze.lru'), 'repoze-lru')
->>>>>>> 63026e99
+        self.assertEqual(2, target.call_count)
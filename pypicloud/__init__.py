--- conflicted
+++ resolved
@@ -15,11 +15,7 @@
 from .util import BetterScrapingLocator, dt2ts
 
 
-<<<<<<< HEAD
-__version__ = '0.3.10post2'
-=======
-__version__ = '0.4.0'
->>>>>>> 63026e99
+__version__ = '0.4.0post1'
 LOG = logging.getLogger(__name__)
 
 

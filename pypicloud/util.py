""" Utilities """
from __future__ import division
import logging
import posixpath
<<<<<<< HEAD
from datetime import datetime
from functools import wraps

=======
import re

import logging
import six
>>>>>>> 63026e99
from distlib.locators import Locator, SimpleScrapingLocator
from distlib.util import split_filename
from pytz import UTC
from six.moves.urllib.parse import urlparse  # pylint: disable=F0401,E0611


LOG = logging.getLogger(__name__)
ALL_EXTENSIONS = Locator.source_extensions + Locator.binary_extensions
EPOCH = datetime(1970, 1, 1, tzinfo=UTC)


def parse_filename(filename, name=None):
    """ Parse a name and version out of a filename """
    version = None
    for ext in ALL_EXTENSIONS:
        if filename.endswith(ext):
            trimmed = filename[:-len(ext)]
            parsed = split_filename(trimmed, name)
            if parsed is None:
                break
            else:
                parsed_name, version = parsed[:2]
            break
    if version is None:
        raise ValueError("Cannot parse package file '%s'" % filename)
    if name is None:
        name = parsed_name
    return normalize_name(name), version


def normalize_name(name):
    """ Normalize a python package name """
    # Lifted directly from PEP503:
    # https://www.python.org/dev/peps/pep-0503/#id4
    return re.sub(r"[-_.]+", "-", name).lower()


class BetterScrapingLocator(SimpleScrapingLocator):

    """ Layer on top of SimpleScrapingLocator that allows preferring wheels """
    prefer_wheel = True

    def __init__(self, *args, **kw):
        kw['scheme'] = 'legacy'
        super(BetterScrapingLocator, self).__init__(*args, **kw)

    def locate(self, requirement, prereleases=False, wheel=True):
        self.prefer_wheel = wheel
        return super(BetterScrapingLocator, self).locate(requirement, prereleases)

    def score_url(self, url):
        t = urlparse(url)
        filename = posixpath.basename(t.path)
        return (
            t.scheme == 'https',
            not (self.prefer_wheel ^ filename.endswith('.whl')),
            'pypi.python.org' in t.netloc,
            filename,
        )

    def _get_project(self, name):
        # We're overriding _get_project so that we can wrap the name with the
        # NormalizeNameHackString. This is hopefully temporary. See this PR for
        # more details:
        # https://bitbucket.org/vinay.sajip/distlib/pull-requests/7/update-name-comparison-to-match-pep-503
        return super(BetterScrapingLocator, self)._get_project(NormalizeNameHackString(name))


class NormalizeNameHackString(six.text_type):
    """
    Super hacked wrapper around a string that runs normalize_name before doing
    equality comparisons

    """

    def lower(self):
        # lower() needs to return another NormalizeNameHackString in order to
        # plumb this hack far enough into distlib.
        lower = super(NormalizeNameHackString, self).lower()
        return NormalizeNameHackString(lower)

    def __eq__(self, other):
        if isinstance(other, six.string_types):
            return normalize_name(self) == normalize_name(other)
        else:
            return False


def getdefaults(settings, *args):
    """
    Attempt multiple gets from a dict, returning a default value if none of the
    keys are found.

    """
    assert len(args) >= 3
    args, default = args[:-1], args[-1]
    canonical = args[0]
    for key in args:
        if key in settings:
            if key != canonical:
                LOG.warn("Using deprecated option '%s' "
                         "(replaced by '%s')", key, canonical)
            return settings[key]
    return default


def dt2ts(dt):
    """Datetime to float timestamp."""
    td = dt - EPOCH
    # Emulate total_seconds for py26
    return (td.microseconds + (td.seconds + td.days * 24 * 3600) * 10**6) / 10**6


def ts2dt(ts):
    """Timestamp to datetime."""
    return datetime.utcfromtimestamp(float(ts)).replace(tzinfo=UTC)


def retry(tries=3, exceptions=(Exception,)):
    """Decorator to try something at most `tries` times when some of
    `exceptions` happen."""
    def retry_applier(fn):
        """The actual decorator."""
        @wraps(fn)
        def retrying_wrapper(*args, **kwargs):
            """The actual retrier."""
            for n in xrange(tries):
                try:
                    return fn(*args, **kwargs)
                except exceptions:
                    if n == tries - 1:
                        raise
                    continue
        return retrying_wrapper
    return retry_applier<|MERGE_RESOLUTION|>--- conflicted
+++ resolved
@@ -2,16 +2,11 @@
 from __future__ import division
 import logging
 import posixpath
-<<<<<<< HEAD
 from datetime import datetime
 from functools import wraps
-
-=======
 import re
 
-import logging
 import six
->>>>>>> 63026e99
 from distlib.locators import Locator, SimpleScrapingLocator
 from distlib.util import split_filename
 from pytz import UTC
